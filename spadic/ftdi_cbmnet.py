--- conflicted
+++ resolved
@@ -4,16 +4,12 @@
 import threading, Queue
 import time
 
-<<<<<<< HEAD
-# CBMnet port addresses
-=======
 # CBMnet interface packet consisting of
 # addr: Address of the CBMnet send port
 # words: List of 16-bit words
 FtdiCbmnetPacket = namedtuple('FtdiCbmnetPacket', 'addr words')
 
 # CBMnet interface port addresses
->>>>>>> 26c039a5
 ADDR_DLM    = 0
 ADDR_CTRL   = 1
 ADDR_DATA_A = 2
@@ -25,8 +21,6 @@
   ADDR_CTRL: 3
 }
 
-WR_TASK = 0 # lower value -> higher priority
-RD_TASK = 1 # higher value -> lower priority
 
 class FtdiCbmnetInterface:
     """Representation of the FTDI <-> CBMnet interface."""
@@ -36,22 +30,6 @@
         self._log.info(' '.join(text)) # TODO use proper log levels
 
     def __init__(self):
-<<<<<<< HEAD
-        """Prepare FTDI connection and threads."""
-        self._ftdi = Ftdi.Ftdi()
-        self._send_queue = Queue.Queue()
-        self._send_data = Queue.Queue()
-        self._comm_tasks = Queue.PriorityQueue()
-        self._recv_queue = {addr: Queue.Queue()
-                            for addr in (ADDR_DATA_A, ADDR_DATA_B, ADDR_CTRL)}
-        self._setup_threads()
-        self._debug('init')
-
-    def __enter__(self):
-        """Open FTDI connection and start threads."""
-        self._ftdi.__enter__()
-        self._start_threads()
-=======
         """Prepare FTDI connection."""
         self._ftdi = Ftdi.Ftdi()
         self._debug('init')
@@ -59,27 +37,10 @@
     def __enter__(self):
         """Open FTDI connection."""
         self._ftdi.__enter__()
->>>>>>> 26c039a5
         self._debug('enter')
         return self
 
     def __exit__(self, *args):
-<<<<<<< HEAD
-        """Close FTDI connection and stop threads."""
-        self._stop_threads()
-        self._ftdi.__exit__(*args)
-        self._debug('exit')
-
-
-    def read(self, addr, timeout=1):
-        """Access CBMnet receive interface through FTDI read port.
-
-        addr: Address of the CBMnet receive port
-
-        Return value:
-        List of received 16-bit unsigned integer values, if available.
-        Otherwise, None.
-=======
         """Close FTDI connection."""
         self._ftdi.__exit__(*args)
         self._debug('exit')
@@ -105,17 +66,7 @@
 
         If successful, return an FtdiCbmnetPacket instance.
         Otherwise, return None.
->>>>>>> 26c039a5
         """
-        q = self._recv_queue[addr]
-        try:
-            words = q.get(timeout=timeout)
-        except Queue.Empty:
-            return None
-        q.task_done()
-        return words
-
-    def _read(self):
         header = self._ftdi.read(2, max_iter=1)
         if len(header) < 2:
             return None
@@ -130,38 +81,6 @@
         return FtdiCbmnetPacket(addr, words)
 
 
-<<<<<<< HEAD
-    def write(self, addr, words):
-        """Access CBMnet send interface through FTDI write port.
-
-        addr: Address of the CBMnet send port
-        words: list of 16-bit unsigned integer values to be sent
-        """
-        self._send_queue.put((addr, words))
-
-    def _write(self, addr, words):
-        if addr not in WRITE_LEN:
-            raise ValueError('Cannot write to this CBMnet port.')
-        if len(words) != WRITE_LEN[addr]:
-            raise ValueError('Wrong number of words for this CBMnet port.')
-
-        self._debug('write', '%i,' % addr,
-                    '[%s]' % (' '.join('%04X' % w for w in words)))
-
-        header = struct.pack('BB', addr, len(words))
-        data = struct.pack('>%dH' % len(words), *words)
-        ftdi_data = header + data
-        self._ftdi.write(ftdi_data)
-
-    #--------------------------------------------------------------------
-    # The following methods are run in separate threads.
-    #
-    # The FTDI read operation is triggered by three sources:
-    # - after each FTDI write operation
-    # - after each successful FTDI read operation
-    # - periodically every 0.1 seconds
-    #--------------------------------------------------------------------
-=======
 WR_TASK = 0 # lower value -> higher priority
 RD_TASK = 1 # higher value -> lower priority
 
@@ -212,7 +131,6 @@
         q.task_done()
         return value
 
->>>>>>> 26c039a5
     def _send_job(self):
         """Process items in the send queue."""
         while not self._stop.is_set() or not self._send_queue.empty():
@@ -231,11 +149,7 @@
             time.sleep(0.1)
 
     def _comm_job(self):
-<<<<<<< HEAD
-        """Process write/read tasks and sort received data into queues."""
-=======
         """Process write/read tasks and put values in the receive queue."""
->>>>>>> 26c039a5
         while not self._stop.is_set() or not self._comm_tasks.empty():
             try:
                 task = self._comm_tasks.get(timeout=0.1)
@@ -243,15 +157,6 @@
                 continue
             if task == RD_TASK:
                 try:
-<<<<<<< HEAD
-                    addr, words = self._read()
-                except TypeError: # read result is None
-                    continue
-                self._recv_queue[addr].put(words)
-            elif task == WR_TASK:
-                (addr, words) = self._send_data.get()
-                self._write(addr, words)
-=======
                     key, value = self._interface.read()
                 except TypeError: # result is None
                     continue
@@ -259,7 +164,6 @@
             elif task == WR_TASK:
                 item = self._send_data.get()
                 self._interface.write(item)
->>>>>>> 26c039a5
                 self._send_data.task_done()
             if not self._stop.is_set():
                 self._comm_tasks.put(RD_TASK)
@@ -288,9 +192,6 @@
         for t in self._threads.values():
             while t.is_alive():
                 t.join(timeout=1)
-<<<<<<< HEAD
-            self._debug(t.name, 'finished')
-=======
             self._debug(t.name, 'finished')
 
 
@@ -334,5 +235,4 @@
 
     def read_ctrl(self, timeout=1):
         """Read words from the CBMnet control receive interface."""
-        return self._demux.read(ADDR_CTRL, timeout)
->>>>>>> 26c039a5
+        return self._demux.read(ADDR_CTRL, timeout)