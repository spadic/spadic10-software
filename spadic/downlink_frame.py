--- conflicted
+++ resolved
@@ -29,18 +29,11 @@
     '1001011110111011001010100'
     """
     data = Bits()
-<<<<<<< HEAD
-    data.append(Bits(chip_address, size=4))
-    data.append(Bits(sequence_number, size=4))
-    data.append(Bits(request_type, size=2))
-    data.append(Bits(payload, size=15))
-    assert len(data) == 25
-=======
     data.extend(Bits(chip_address, size=4))
     data.extend(Bits(sequence_number, size=4))
     data.extend(Bits(request_type, size=2))
     data.extend(Bits(payload, size=15))
->>>>>>> 67a1073f
+    assert len(data) == 25
 
     frame = data
     frame.extend(calc_crc(data))
